import Crawler from './Crawler';
import Data from './Data';
import Messenger from './Messenger';
import Painter from './Painter';
import {
  asyncForEach,
  dataNamespace,
  findTopComponent,
  findTopInstance,
  getNodeAssignmentData,
  isValidAssignment,
  loadTypefaces,
  resizeGUI,
} from './Tools';
import {
  ASSIGNMENTS,
  DATA_KEYS,
  GUI_CONTENT,
  GUI_SETTINGS,
} from './constants';

/**
 * @description A shared helper function to set up in-UI messages and the logger.
 *
 * @kind function
 * @name assemble
 *
 * @param {Object} context The current context (event) received from Figma.
 *
 * @returns {Object} Contains an object with the current page as a javascript object,
 * a messenger instance, and a selection array (if applicable).
 */
const assemble = (context: any = null) => {
  const page = context.currentPage;
  const { selection } = context.currentPage;
  const messenger = new Messenger({ for: context, in: page });

  return {
    messenger,
    page,
    selection,
  };
};

/**
 * @description Takes a `selection` array and removes any node that is not a
 * text node (`TextNode`).
 *
 * @kind function
 * @name getFilteredNodes
 *
 * @param {Array} selection The resulting array of text nodes.
 * @param {boolean} includeLocked Include locked nodes in the returned results (`true`)
 * or omit them (`false`).
 *
 * @returns {Array} The resulting array of text nodes.
 */
const getFilteredNodes = (
  selection: Array<any>,
  includeLocked: boolean = false,
): Array<TextNode | EllipseNode | PolygonNode | RectangleNode | StarNode> => {
  const consolidatedSelection: Array<SceneNode | PageNode> = selection;

  // retrieve selection of text nodes and filter for unlocked
  const filterTypes: Array<
    ('ELLIPSE' | 'POLYGON' | 'RECTANGLE' | 'STAR' | 'TEXT')
  > = ['ELLIPSE', 'POLYGON', 'RECTANGLE', 'STAR', 'TEXT'];
  const filteredNodes: Array<
    TextNode
    | EllipseNode
    | PolygonNode
    | RectangleNode
    | StarNode
  > = new Crawler(
    { for: consolidatedSelection },
  ).filterByTypes(filterTypes, includeLocked);

  return filteredNodes;
};

/**
 * @description Triggers Figma’s change watcher by randomly re-naming a node and then returning
 * it to it’s original name. This is used in the context of applying new data to a master
 * component that needs to be re-published in a library. Data updates do not currently
 * trigger Figma’s awareness of changes within the component.
 *
 * @kind function
 * @name triggerFigmaChangeWatcher
 *
 * @param {Object} node The text node (`TextNode`) to trigger changes on.
 *
 * @returns {null}
 */
const triggerFigmaChangeWatcher = (
  node:
    TextNode
    | EllipseNode
    | PolygonNode
    | RectangleNode
    | StarNode,
): void => {
  // rename the layer, and then rename it back, to trigger Figma's changes watcher
  // this is used to allow master components to be republished with changes
  const randomName: string = `${Date.now()}`;
  const originalName: string = node.name;
  let originalAutoRename: boolean = false;
  if (node.type === 'TEXT') {
    originalAutoRename = node.autoRename;
  }
  /* eslint-disable no-param-reassign */
  node.name = randomName;
  node.name = originalName;

  if (node.type === 'TEXT') {
    node.autoRename = originalAutoRename;
  }
  /* eslint-enable no-param-reassign */

  return null;
};

/**
 * @description Invokes Figma’s `setRelaunchData` on the passed node and (if applicable),
 * the container component node.
 *
 * @kind function
 * @name setRelaunchCommands
 *
 * @param {Object} node The node (`SceneNode`) to use with `setRelaunchData`.
 *
 * @returns {null}
 */
const setRelaunchCommands = (node: SceneNode): void => {
  const topInstanceNode: InstanceNode = findTopInstance(node);

  // currently cannot apply `setRelaunchData` to a node inside of an `InstanceNode`
  if (!topInstanceNode) {
    node.setRelaunchData({
      'quick-randomize-assigned': GUI_CONTENT.relaunch.layer,
    });
  }

  // apply to top-level component
  const componentNode: ComponentNode = findTopComponent(node);
  if (componentNode && !componentNode.remote) {
    componentNode.setRelaunchData({
      'quick-randomize-assigned': GUI_CONTENT.relaunch.component,
    });
  }

  // apply to the instance node
  // (currently not possible - but coming soon)
  // if (topInstanceNode) {
  //   topInstanceNode.setRelaunchData({
  //     'quick-randomize-assigned': GUI_CONTENT.relaunch.component,
  //   });

  //   if (topInstanceNode.masterComponent && !topInstanceNode.masterComponent.remote) {
  //     topInstanceNode.masterComponent.setRelaunchData({
  //       'quick-randomize-assigned': GUI_CONTENT.relaunch.component,
  //     });
  //   }
  // }

  return null;
};

/**
 * @description Retrieves all of the typefaces (`FontName`) from a selection of text nodes
 * and returns them as a unique array (without repeats).
 *
 * @kind function
 * @name readTypefaces
 *
 * @param {Array} textNodes Array of the text next (`TextNode`) to retrieve typefaces from.
 *
 * @returns {Array} Returns an array of unique `FontName` entries (no repeats).
 */
const readTypefaces = (textNodes: Array<TextNode>) => {
  const uniqueTypefaces: Array<FontName> = [];

  // take the typeface and, if new/unique, add it to the `uniqueTypefaces` array
  const setTypeFace = (typeface: FontName) => {
    const itemIndex: number = uniqueTypefaces.findIndex(
      (foundItem: FontName) => (
        (foundItem.family === typeface.family)
        && foundItem.style === typeface.style),
    );

    // typeface is not present; add it to the array
    if (itemIndex < 0) {
      uniqueTypefaces.push(typeface);
    }
  };

  // iterate through each text node
  textNodes.forEach((textNode: TextNode) => {
    if (!textNode.hasMissingFont) {
      // some text nodes have multiple typefaces and the API returns a `figma.mixed` Symbol
      if (typeof textNode.fontName !== 'symbol') {
        // if a node does not return `fontName` as a Symbol, we can use the result directly
        const typeface: any = textNode.fontName;
        setTypeFace(typeface);
      } else {
        // use `getRangeFontName` to check each character (based on index) for its typeface
        const { characters } = textNode;
        const length: number = characters.length; // eslint-disable-line prefer-destructuring
        for (let i = 0; i < length; i += 1) {
          const typeface: any = textNode.getRangeFontName(i, i + 1);
          setTypeFace(typeface);
        }
      }
    }
  });

  return uniqueTypefaces;
};

const extractImage = async (
  node: EllipseNode
    | PolygonNode
    | RectangleNode
    | StarNode,
) => {
  let image: Image = null;
  const fills: Array<Paint> = node.fills as Array<Paint>;
  const imageResults: {
    hash: string,
    data: Uint8Array,
  } = {
    hash: null,
    data: null,
  };

  // iterate fills and find an image
  fills.forEach((fill: Paint) => {
    if (fill.type === 'IMAGE') {
      // grab the hash that represent the actual image on disk
      const { imageHash } = fill;
      imageResults.hash = imageHash;
      image = figma.getImageByHash(imageHash);
    }
  });

  if (image) {
    // use the hash to read the image bytes
    imageResults.data = await image.getBytesAsync();
  }

  return imageResults;
};

/**
 * @description A class to handle core app logic and dispatch work to other classes.
 *
 * @class
 * @name App
 *
 * @constructor
 *
 * @property shouldTerminate A boolean that tells us whether or not the GUI should remain open
 * at the end of the plugin’s current task.
 * @property terminatePlugin A convenience function for properly shutting down the plugin.
 */
export default class App {
  shouldTerminate: boolean;
  terminatePlugin: Function;

  constructor({
    shouldTerminate,
    terminatePlugin,
  }) {
    this.shouldTerminate = shouldTerminate;
    this.terminatePlugin = terminatePlugin;
  }

  /**
   * @description Displays the plugin GUI within Figma.
   *
   * @kind function
   * @name showGUI
   *
   * @param {Object} options Can include `size` calling one of the UI sizes defined
   * in GUI_SETTINGS  and/or an initialized instance of the Messenger class for
   * logging (`messenger`). Both are optional.
   *
   * @returns {null}
   */
  static async showGUI(options: {
    size?: 'default' | 'info',
    messenger?: { log: Function },
  }) {
    const { size, messenger } = options;

    if (messenger) {
      const displayMessage: string = size ? ` at size: ${size}` : '';
      messenger.log(`Display GUI${displayMessage}`);
    }

    // set UI panel size
    if (size) {
      resizeGUI(size, figma.ui);
    }

    // show UI
    figma.ui.show();

    return null;
  }

  /**
   * @description Triggers a UI refresh and then displays the plugin UI.
   *
   * @kind function
   * @name showToolbar
   *
   * @param {string} sessionKey A rotating key used during the single run of the plugin.
   */
  static showToolbar(sessionKey: number) {
    const { messenger } = assemble(figma);

    App.refreshGUI(sessionKey);
    App.showGUI({ messenger });
  }

  /**
   * @description Triggers a UI refresh with the current selection.
   *
   * @kind function
   * @name refreshGUI
   *
   * @param {string} sessionKey A rotating key used during the single run of the plugin.
   */
  static async refreshGUI(sessionKey: number) {
    const { messenger, selection } = assemble(figma);
    const nodes: Array<
      TextNode
      | EllipseNode
      | PolygonNode
      | RectangleNode
      | StarNode> = getFilteredNodes(selection, false);
    const nodesCount = nodes.length;

    // set array of data with information from each node
    const selected = [];
    await asyncForEach(nodes, async (node) => {
      type Assignment =
        'unassigned'
        | 'avatar-company'
        | 'avatar-person'
        | 'name'
        | 'company'
        | 'country'
        | 'date'
        | 'degree-badge'
        | 'domain'
        | 'email'
        | 'job-title'
        | 'timestamp';
      const assignmentData = getNodeAssignmentData(node);
      let assignment = JSON.parse(assignmentData || null) as Assignment;

      // const assignmentData = getNodeAssignmentData(node);
      // let assignment: string = JSON.parse(assignmentData || null);
      let nodeType: 'shape' | 'text' = 'shape';
      let originalImage: Uint8Array = null;
      let originalText: string = null;
      if (node.type === 'TEXT') {
        nodeType = 'text';
        originalText = node.characters;
      } else {
        const imageResults = await extractImage(node);
        const { data, hash } = imageResults;
        originalImage = data;
        originalText = hash;
      }
      const lockedData = node.getSharedPluginData(dataNamespace(), DATA_KEYS.locked);
      const locked: boolean = lockedData ? JSON.parse(lockedData) : false;
      let proposedText: string = nodeType === 'text' ? node.characters : 'original';

      // if text is already assigned, generate/rotate the new proposed text
      if (assignment && (assignment !== 'unassigned')) {
        const textProposedKey: string = `${DATA_KEYS.textProposed}-${sessionKey}`;
        const proposedTextData = node.getSharedPluginData(dataNamespace(), textProposedKey);
        proposedText = JSON.parse(proposedTextData || null);

        if (!locked) {
          if (!proposedText) {
            const data = new Data({ for: node });
            proposedText = data.randomContent();

            // update the proposed text
            node.setSharedPluginData(
              dataNamespace(),
              textProposedKey,
              JSON.stringify(proposedText),
            );
          }

          // restore original image
          if (nodeType === 'shape' && proposedText === 'original') {
            proposedText = originalText;
          }
        } else {
          // restore original
          proposedText = originalText;
        }
      } else {
        assignment = ASSIGNMENTS.unassigned.id as Assignment;
      }

      let rounded: 'all' | 'none' | 'some' = 'some';
      if (node.type === 'ELLIPSE') {
        rounded = 'all';
      } else if (node.type === 'RECTANGLE') {
        if (node.bottomLeftRadius === 0) {
          rounded = 'none';
        } else {
          const { bottomLeftRadius, width } = node;
          if ((bottomLeftRadius / width) >= 0.44) {
            rounded = 'all';
          }
        }
      }

      // update the bundle of info for the current `node` in the selection
      selected.push({
        id: node.id,
        assignment,
        originalImage,
        originalText,
        proposedText,
        nodeType,
        rounded,
        locked,
      });
    });

    // send the updates to the UI
    figma.ui.postMessage({
      action: 'refreshState',
      payload: selected,
    });

    // resize the UI
    let newGUIHeight = GUI_SETTINGS.default.height;
    if (nodesCount > 0) {
      newGUIHeight = ((nodesCount - 1) * 62) + newGUIHeight;
    }

    figma.ui.resize(
      GUI_SETTINGS.default.width,
      newGUIHeight,
    );

    messenger.log(`Updating the UI with ${nodes.length} selected ${nodes.length === 1 ? 'layer' : 'layers'}`);
  }

  /**
   * @description The core action of the app. Retrieve a node (`SceneNode`) by `id` and lock it
   * (`lock-toggle`), assign it to a specific type (`reassign`), propose new randomized content
   * (`remix`), or restore the proposed content to the node’s original content (`restore`).
   *
   * @kind function
   * @name actOnNode
   *
   * @param {string} actionType The action to take on the node: lock it (`lock-toggle`), assign
   * it to a specific type (`reassign`), propose new randomized content (`remix`), or restore the
   * proposed content to the node’s original content (`restore`).
   * @param {string} payload The `id` of the node to act on and, optionally, the data type to
   * assign the layer to (`assignment`). The `assignment` should match an `id` in the
   * `ASSIGNMENTS` constant.
   * @param {string} sessionKey A rotating key used during the single run of the plugin.
   *
   * @returns {null} Shows a Toast in the UI if nothing is selected.
   */
  static actOnNode(
    actionType: 'lock-toggle' | 'reassign' | 'remix' | 'restore',
    payload: {
      id: string,
      assignment?:
        'unassigned'
        | 'name'
        | 'company'
        | 'country'
        | 'date'
        | 'degree-badge'
        | 'domain'
        | 'email'
        | 'job-title'
        | 'timestamp',
    },
    sessionKey: number,
  ) {
    const { id } = payload;
    const { messenger, selection } = assemble(figma);
    const textProposedKey: string = `${DATA_KEYS.textProposed}-${sessionKey}`;

    /**
     * @description Filters the available `selection` and finds a text node (`TextNode`)
     * matching the `id` provided in the `payload`.
     *
     * @kind function
     * @name retrieveNode
     *
     * @returns {Object} The node (`TextNode | EllipseNode | PolygonNode | RectangleNode
     * | StarNode`) retrieved.
     */
    const retrieveNode = ():
      TextNode
      | EllipseNode
      | PolygonNode
      | RectangleNode
      | StarNode => {
      const filteredNodes: Array<
        TextNode
        | EllipseNode
        | PolygonNode
        | RectangleNode
        | StarNode> = getFilteredNodes(selection, false);

      const index = 0;
      const filteredNodesToUpdate: Array<any> = filteredNodes.filter(
        node => node.id === id,
      );
      const filteredNodeToUpdate = filteredNodesToUpdate[index];

      return filteredNodeToUpdate;
    };

    /**
     * @description Assigns or re-assigns a new data assignment type to supplied
     * node (`TextNode | EllipseNode | PolygonNode | RectangleNode | StarNode`).
     *
     * @kind function
     * @name reassignNode
     *
     * @param {string} nodeToReassign The node to modify.
     */
    const reassignNode = (
      nodeToReassign:
        TextNode
        | EllipseNode
        | PolygonNode
        | RectangleNode
        | StarNode,
    ): void => {
      const { assignment } = payload;
      let nodeType: 'shape' | 'text' = 'shape';
      if (nodeToReassign.type === 'TEXT') {
        nodeType = 'text';
      }

      if (assignment && isValidAssignment(assignment, nodeType)) {
        // commit the new assignment
        nodeToReassign.setSharedPluginData(
          dataNamespace(),
          DATA_KEYS.assignment,
          JSON.stringify(assignment),
        );

        // empty the proposed text
        const proposedText = null;

        // commit the proposed text
        nodeToReassign.setSharedPluginData(
          dataNamespace(),
          textProposedKey,
          JSON.stringify(proposedText),
        );

<<<<<<< HEAD
        triggerFigmaChangeWatcher(nodeToReassign);
=======
        // set the re-launch command
        setRelaunchCommands(textNodeToReassign);

        triggerFigmaChangeWatcher(textNodeToReassign);
>>>>>>> 66dc3604

        messenger.log(`Updated ${id}’s assignment to: “${assignment}”`);
      } else {
        messenger.log(`Could not reassign ${id}`, 'error');
      }
    };

    /**
     * @description Sets a new `proposedText` content in a node’s data based on assignment.
     *
     * @kind function
     * @name remixProposedContent
     *
     * @param {string} nodeToRemix The node to modify.
     */
    const remixProposedContent = (
      nodeToRemix:
        TextNode
        | EllipseNode
        | PolygonNode
        | RectangleNode
        | StarNode,
    ): void => {
      // new randomization based on assignment
      const data = new Data({ for: nodeToRemix });
      const proposedText: string = data.randomContent();

      // commit the proposed content
      nodeToRemix.setSharedPluginData(
        dataNamespace(),
        textProposedKey,
        JSON.stringify(proposedText),
      );

      messenger.log(`Remixed ${id}’s proposed content`);
    };

    /**
     * @description Sets a node’s `proposedText` to it’s current content.
     *
     * @kind function
     * @name restoreContent
     *
     * @param {string} nodeToRestore The node (`TextNode | EllipseNode | PolygonNode
     * | RectangleNode | StarNode`) to modify.
     */
    const restoreContent = (
      nodeToRestore:
        TextNode
        | EllipseNode
        | PolygonNode
        | RectangleNode
        | StarNode,
    ): void => {
      // set to the current (original) content (or `null` for shapes)
      const proposedText = nodeToRestore.type === 'TEXT' ? nodeToRestore.characters : 'original';
      // commit the proposed content
      nodeToRestore.setSharedPluginData(
        dataNamespace(),
        textProposedKey,
        JSON.stringify(proposedText),
      );

      messenger.log(`Restored ${id} to the original content`);
    };

    /**
     * @description Locks or unlocks the supplied node for the plugin (not at the Figma level).
     *
     * @kind function
     * @name toggleNodeLock
     *
     * @param {string} nodeToSecure The node to modify.
     * @param {boolean} locked Current locked (`true`) status of the node. Unlocked is `false`.
     */
    const toggleNodeLock = (
      nodeToSecure:
        TextNode
        | EllipseNode
        | PolygonNode
        | RectangleNode
        | StarNode,
      locked: boolean,
    ): void => {
      // commit the new assignment
      nodeToSecure.setSharedPluginData(
        dataNamespace(),
        DATA_KEYS.locked,
        JSON.stringify(!locked), // toggle the opposite of whatever was read from the layer data
      );

      // new randomization based on assignment if layer was previously locked
      // otherwise the proposed content should restore to the original content if locking the layer
      let proposedText: string = nodeToSecure.type === 'TEXT' ? nodeToSecure.characters : 'original';
      if (locked) {
        const data = new Data({ for: nodeToSecure });
        proposedText = data.randomContent();
      }

      // commit the proposed content
      nodeToSecure.setSharedPluginData(
        dataNamespace(),
        textProposedKey,
        JSON.stringify(proposedText),
      );

      messenger.log(`Updated ${id}’s locking to: “${locked}”`);
    };

    const node = retrieveNode();
    if (node) {
      const lockedData = node.getSharedPluginData(dataNamespace(), DATA_KEYS.locked);
      const locked: boolean = lockedData ? JSON.parse(lockedData) : false;

      switch (actionType) {
        case 'reassign':
          if (!locked) { reassignNode(node); }
          break;
        case 'remix':
          if (!locked) { remixProposedContent(node); }
          break;
        case 'restore':
          if (!locked) { restoreContent(node); }
          break;
        case 'lock-toggle':
          toggleNodeLock(node, locked);
          break;
        default:
          return null;
      }

      // update the UI
      App.refreshGUI(sessionKey);
    } else {
      messenger.log(`Could not find a TextNode to update with the id: ${id}`, 'error');
    }

    return null;
  }

  /**
   * @description Sets new `proposedText` on currently selected (and unlocked)
   * text nodes (`TextNode`).
   *
   * @kind function
   * @name remixAll
   *
   * @param {string} sessionKey A rotating key used during the single run of the plugin.
   *
   * @returns {null}
   */
  static remixAll(sessionKey: number): void {
    const { messenger, selection } = assemble(figma);
    const nodes: Array<
      TextNode
      | EllipseNode
      | PolygonNode
      | RectangleNode
      | StarNode> = getFilteredNodes(selection, false);

    // iterate through each selected layer and apply the `remix` action
    nodes.forEach((
      node: TextNode
        | EllipseNode
        | PolygonNode
        | RectangleNode
        | StarNode,
    ) => App.actOnNode('remix', { id: node.id }, sessionKey));

    // reset the working state
    const message: {
      action: string,
    } = {
      action: 'resetState',
    };
    figma.ui.postMessage(message);

    messenger.log('Remix all selected TextNodes');

    return null;
  }

  /**
   * @description Sets new random content based on a supplied assignment on currently-selected
   * (and unlocked) nodes. A node’s existing `assignment` is ignored. If a node does not already
   * have an assignment, it is assigned the supplied type.
   *
   * @kind function
   * @name quickRandomize
   *
   * @param {string} assignment A string matching an `id` in `ASSIGNMENTS`.
   * @param {string} sessionKey A rotating key used during the single run of the plugin.
   *
   * @returns {null} Shows a Toast in the UI if nothing is selected.
   */
  quickRandomize(assignment: string, sessionKey: number): void {
    const { messenger, selection } = assemble(figma);
    const textProposedKey: string = `${DATA_KEYS.textProposed}-${sessionKey}`;
    const nodes: Array<
      TextNode
      | EllipseNode
      | PolygonNode
      | RectangleNode
      | StarNode> = getFilteredNodes(selection, false);

    // iterate through each selected layer and apply the `remix` action
    nodes.forEach((node: TextNode) => {
      const lockedData = node.getSharedPluginData(dataNamespace(), DATA_KEYS.locked);
      const locked: boolean = lockedData ? JSON.parse(lockedData) : false;

      if (!locked) {
        if (assignment === 'assigned') {
          App.actOnNode('remix', { id: node.id }, sessionKey);
        } else {
          const data = new Data({ for: node });
          const proposedText: string = data.randomContent(assignment);

          // commit the proposed content
          node.setSharedPluginData(
            dataNamespace(),
            textProposedKey,
            JSON.stringify(proposedText),
          );

          messenger.log(`Set ${node.id}’s proposed content for: “${assignment}”`);

          // set the assignment on unassigned nodes, otherwise ignore it
          if (isValidAssignment(assignment, 'text')) {
            type Assignment =
              'unassigned'
              | 'name'
              | 'company'
              | 'country'
              | 'date'
              | 'degree-badge'
              | 'domain'
              | 'email'
              | 'job-title'
              | 'timestamp';
            const currentAssignmentData = getNodeAssignmentData(node);
            const currentAssignment = JSON.parse(currentAssignmentData || null) as Assignment;
            if (!currentAssignment || currentAssignment === 'unassigned') {
              const newAssignment: Assignment = assignment as Assignment;
              App.actOnNode('reassign', { id: node.id, assignment: newAssignment }, sessionKey);
            }
          } else {
            messenger.log(`Could not assign ${node.id}; Invalid assignment`, 'error');
          }
        }
      } else {
        messenger.log(`Ignored ${node.id}: locked`);
      }
    });

    messenger.log(`Quickly randomize all selected TextNodes for ${assignment}`);

    this.commitContent(sessionKey);

    return null;
  }

  /**
   * @description Assigns (or re-assigns) the current selection with the supplied
   * `assignment` type.
   *
   * @kind function
   * @name quickRandomize
   *
   * @param {string} assignment A string matching an `id` in `ASSIGNMENTS`.
   *
   * @returns {Function} Ends with the `closeOrReset` function, terminating the plugin.
   */
  quickAssign(assignment: string): void {
    const { messenger, selection } = assemble(figma);
    const nodes: Array<
      TextNode
      | EllipseNode
      | PolygonNode
      | RectangleNode
      | StarNode> = getFilteredNodes(selection, false);

    // iterate through each selected layer and apply the `remix` action
    nodes.forEach((node: TextNode) => {
      const lockedData = node.getSharedPluginData(dataNamespace(), DATA_KEYS.locked);
      const locked: boolean = lockedData ? JSON.parse(lockedData) : false;

      if (!locked) {
        // commit the new assignment
        node.setSharedPluginData(
          dataNamespace(),
          DATA_KEYS.assignment,
          JSON.stringify(assignment),
        );

<<<<<<< HEAD
        triggerFigmaChangeWatcher(node);
=======
        // set the re-launch command
        setRelaunchCommands(textNode);

        triggerFigmaChangeWatcher(textNode);
>>>>>>> 66dc3604

        messenger.log(`Updated ${node.id}’s assignment to: “${assignment}”`);
      } else {
        messenger.log(`Ignored ${node.id}: locked`);
      }
    });

    messenger.log(`Quickly reassign all selected TextNodes to: “${assignment}”`);

    // give the user some feedback via toast
    const layerCount = nodes.length;
    if (assignment !== 'unassigned') {
      let assignmentObject = null;
      Object.keys(ASSIGNMENTS).forEach((key) => {
        if (ASSIGNMENTS[key].id === assignment) {
          assignmentObject = ASSIGNMENTS[key];
        }
      });

      messenger.toast(`Layer${layerCount > 1 ? 's were' : ' was'} assigned to: “${assignmentObject.text}” 🥳`);
    } else {
      messenger.toast(`Layer assignment${layerCount > 1 ? 's were' : ' was'} removed 🥳`);
    }

    return this.closeOrReset();
  }

  /**
   * @description Iterates over the current selection, committing each node’s `proposedText`
   * to `chracters` and updating the node.
   *
   * @kind function
   * @name commitContent
   *
   * @param {string} sessionKey A rotating key used during the single run of the plugin.
   *
   * @returns {Function} Ends with the `closeOrReset` function, terminating the plugin.
   */
  async commitContent(sessionKey: number) {
    const { messenger, selection } = assemble(figma);
    const includeLocked: boolean = false;
    const nodes: Array<
      TextNode
      | EllipseNode
      | PolygonNode
      | RectangleNode
      | StarNode
    > = getFilteredNodes(selection, false);

    /**
     * @description Applies a `Painter` instance to each node in an array, updating the text.
     *
     * @kind function
     * @name manipulateText
     *
     * @param {Array} nodesToPaint The array of text nodes (`TextNode`) to modify.
     */
    const manipulateText = (nodesToPaint) => {
      messenger.log('Begin manipulating text');
      nodesToPaint.forEach((textNode: SceneNode) => {
        // set up Painter instance for the layer
        const painter = new Painter({ node: textNode, sessionKey });

        // replace the existing text with the proposed text
        const paintResult = painter.replaceText();
        messenger.handleResult(paintResult);
      });
      messenger.log('End manipulating text');
    };

    /**
     * @description Applies a `Painter` instance to each node in an array, updating the shape node.
     * Nodes should be typed as: `EllipseNode | PolygonNode | RectangleNode | StarNode`.
     *
     * @kind function
     * @name manipulateShapes
     *
     * @param {Array} nodesToPaint The array of shape nodes
     * (`EllipseNode | PolygonNode | RectangleNode | StarNode`) to modify.
     */
    const manipulateShapes = async (nodesToPaint) => {
      messenger.log('Begin manipulating shape nodes');

      await asyncForEach(nodesToPaint, async (shapeNode: SceneNode) => {
        // set up Painter instance for the layer
        const painter = new Painter({ node: shapeNode, sessionKey });

        // replace the existing fill with the proposed image fill
        const paintResult = await painter.replaceFill();
        messenger.handleResult(paintResult);
      });
      messenger.log('End manipulating shape nodes');
    };

    // begin main thread of action ------------------------------------------------------

    const textNodes: Array<TextNode> = nodes.filter(
      (node): node is TextNode => node.type === 'TEXT',
    );
    const shapeNodes: Array<
      EllipseNode
      | PolygonNode
      | RectangleNode
      | StarNode
    > = nodes.filter((node): node is EllipseNode | PolygonNode | RectangleNode | StarNode => node.type !== 'TEXT');
    const missingTypefaces: Array<TextNode> = textNodes.filter(
      (node: TextNode) => node.hasMissingFont,
    );

    if (
      (textNodes && (textNodes.length > 0) && (missingTypefaces.length < 1))
      || (shapeNodes && (shapeNodes.length > 0))
    ) {
      if (textNodes && (textNodes.length > 0) && (missingTypefaces.length < 1)) {
        // update if text nodes are available and fonts are not missing
        const typefaces: Array<FontName> = readTypefaces(textNodes);
        const languageTypefaces: Array<FontName> = null;

        // load typefaces
        if (languageTypefaces) {
          languageTypefaces.forEach(languageTypeface => typefaces.push(languageTypeface));
        }
        await loadTypefaces(typefaces, messenger);

        // replace existing text with proposed text
        manipulateText(textNodes);
      }

      // update if shape nodes are available
      if (shapeNodes && (shapeNodes.length > 0)) {
        // update fills on shape layers with proposed images
        await manipulateShapes(shapeNodes);
      }

      // update the UI to reflect changes
      App.refreshGUI(sessionKey);

      return this.closeOrReset();
    }

    // otherwise set/display appropriate error messages
    let toastErrorMessage = 'Something went wrong 😬';

    // set the message + log
    if (missingTypefaces.length > 0) {
      toastErrorMessage = nodes.length > 1
        ? '❌ One or more select text layers contain missing fonts'
        : '❌ This text layer contains a missing font';
      messenger.log('Text node(s) contained missing fonts');
    } else {
      toastErrorMessage = includeLocked
        ? '❌ You need to select at least one layer'
        : '❌ You need to select at least one unlocked layer';
      messenger.log('No nodes were selected/found');
    }

    // display the message and terminate the plugin
    messenger.toast(toastErrorMessage);
    return this.closeOrReset();
  }

  /**
   * @description Resets the plugin GUI back to the original state or closes it entirely,
   * terminating the plugin.
   *
   * @kind function
   * @name closeOrReset
   *
   * @returns {null}
   */
  closeOrReset() {
    if (this.shouldTerminate) {
      return this.terminatePlugin();
    }

    // reset the working state
    const message: {
      action: string,
    } = {
      action: 'resetState',
    };
    figma.ui.postMessage(message);
    return null;
  }
}<|MERGE_RESOLUTION|>--- conflicted
+++ resolved
@@ -569,14 +569,10 @@
           JSON.stringify(proposedText),
         );
 
-<<<<<<< HEAD
+        // set the re-launch command
+        setRelaunchCommands(nodeToReassign);
+
         triggerFigmaChangeWatcher(nodeToReassign);
-=======
-        // set the re-launch command
-        setRelaunchCommands(textNodeToReassign);
-
-        triggerFigmaChangeWatcher(textNodeToReassign);
->>>>>>> 66dc3604
 
         messenger.log(`Updated ${id}’s assignment to: “${assignment}”`);
       } else {
@@ -871,14 +867,10 @@
           JSON.stringify(assignment),
         );
 
-<<<<<<< HEAD
+        // set the re-launch command
+        setRelaunchCommands(node);
+
         triggerFigmaChangeWatcher(node);
-=======
-        // set the re-launch command
-        setRelaunchCommands(textNode);
-
-        triggerFigmaChangeWatcher(textNode);
->>>>>>> 66dc3604
 
         messenger.log(`Updated ${node.id}’s assignment to: “${assignment}”`);
       } else {
