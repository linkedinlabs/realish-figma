--- conflicted
+++ resolved
@@ -168,11 +168,10 @@
    *
    * @returns {Array} All TextNode items in an array.
    */
-<<<<<<< HEAD
-  text(includeLocked: boolean = false): Array<TextNode> {
+  text(): Array<TextNode> {
     // filter and retain immediate text nodes
     const filterTypes: Array<('TEXT')> = ['TEXT'];
-    const textNodes: Array<TextNode> = this.filterByTypes(filterTypes, includeLocked);
+    const textNodes: Array<TextNode> = this.filterByTypes(filterTypes);
 
     return textNodes;
   }
@@ -184,20 +183,18 @@
    * @kind function
    * @name filterByTypes
    * @param {Array} filterTypes Array of type constants to filter for (inclusive).
-   * @param {boolean} includeLocked Determines whether or not locked nodes are included
    * in the selection.
    *
    * @returns {Array} All TextNode items in an array.
    */
   filterByTypes(
     filterTypes: Array<('ELLIPSE' | 'POLYGON' | 'RECTANGLE' | 'STAR' | 'TEXT')>,
-    includeLocked: boolean = false,
   ): Array<any> {
     // start with flattened selection of all nodes, ordered by position on the artboard
     const nodes = this.allSorted();
 
     // filter and retain immediate type-matched nodes
-    let filteredNodes: Array<
+    const filteredNodes: Array<
       TextNode
       | EllipseNode
       | PolygonNode
@@ -206,24 +203,11 @@
     > = nodes.filter(
       node => filterTypes.includes(node.type),
     );
-=======
-  text(): Array<TextNode> {
-    // start with flattened selection of all nodes, ordered by position on the artboard
-    const nodes = this.allSorted();
-
-    // filter and retain immediate text nodes
-    const textNodes: Array<TextNode> = nodes.filter((node: SceneNode) => node.type === 'TEXT');
->>>>>>> a1d0aec4
 
     // iterate through components to find additional type-matched nodes
     const componentNodes: Array<ComponentNode | InstanceNode> = nodes.filter(
-<<<<<<< HEAD
       node => (
-        (node.type === 'COMPONENT' || node.type === 'INSTANCE') && node.visible
-=======
-      (node: SceneNode) => (
         (node.type === 'COMPONENT' || node.type === 'INSTANCE') && node.visible && !node.locked
->>>>>>> a1d0aec4
       ),
     );
     if (componentNodes) {
@@ -249,15 +233,6 @@
       });
     }
 
-<<<<<<< HEAD
-    // remove locked type-matched nodes, if necessary
-    if (!includeLocked) {
-      filteredNodes = filteredNodes.filter(node => !node.locked);
-    }
-
     return filteredNodes;
-=======
-    return textNodes;
->>>>>>> a1d0aec4
   }
 }